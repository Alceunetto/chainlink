package pipeline

import (
	"context"
	"database/sql/driver"
	"encoding/json"
	"net/url"
	"reflect"
	"sort"
	"strconv"
	"strings"
	"sync"
	"time"

	"github.com/mitchellh/mapstructure"
	"github.com/pkg/errors"
	"github.com/shopspring/decimal"
	"github.com/smartcontractkit/chainlink/core/logger"
	"github.com/smartcontractkit/chainlink/core/store/models"
	"github.com/smartcontractkit/chainlink/core/utils"
	"gopkg.in/guregu/null.v4"
	"gorm.io/gorm"
)

//go:generate mockery --name Config --output ./mocks/ --case=underscore

type (
	Task interface {
		Type() TaskType
		DotID() string
		Run(ctx context.Context, meta JSONSerializable, inputs []Result) Result
		OutputTask() Task
		SetOutputTask(task Task)
		OutputIndex() int32
		TaskTimeout() (time.Duration, bool)
		SetDefaults(inputValues map[string]string, g TaskDAG, self TaskDAGNode) error
		NumPredecessors() int
	}

	Config interface {
		BridgeResponseURL() *url.URL
		DatabaseMaximumTxDuration() time.Duration
		DatabaseURL() url.URL
		DefaultHTTPLimit() int64
		DefaultHTTPTimeout() models.Duration
		DefaultMaxHTTPAttempts() uint
		DefaultHTTPAllowUnrestrictedNetworkAccess() bool
		TriggerFallbackDBPollInterval() time.Duration
		JobPipelineMaxRunDuration() time.Duration
		JobPipelineReaperInterval() time.Duration
		JobPipelineReaperThreshold() time.Duration
	}
)

var (
	ErrWrongInputCardinality = errors.New("wrong number of task inputs")
	ErrBadInput              = errors.New("bad input for task")
)

// Bundled tx and txmutex for multiple goroutines inside the same transaction.
// This mutex is necessary to work to avoid
// concurrent database calls inside the same transaction to fail.
// With the pq driver: `pq: unexpected Parse response 'C'`
// With the pgx driver: `conn busy`.
type SafeTx struct {
	tx   *gorm.DB
	txMu *sync.Mutex
}

// Result is the result of a TaskRun
type Result struct {
	Value interface{}
	Error error
}

// OutputDB dumps a single result output for a pipeline_run or pipeline_task_run
func (result Result) OutputDB() JSONSerializable {
	return JSONSerializable{Val: result.Value, Null: result.Value == nil}
}

// ErrorDB dumps a single result error for a pipeline_task_run
func (result Result) ErrorDB() null.String {
	var errString null.String
	if result.Error != nil {
		errString = null.StringFrom(result.Error.Error())
	}
	return errString
}

// FinalResult is the result of a Run
type FinalResult struct {
	Values []interface{}
	Errors []error
}

// OutputsDB dumps a result output for a pipeline_run
func (result FinalResult) OutputsDB() JSONSerializable {
	return JSONSerializable{Val: result.Values, Null: false}
}

// ErrorsDB dumps a result error for a pipeline_run
func (result FinalResult) ErrorsDB() RunErrors {
	errStrs := make([]null.String, len(result.Errors))
	for i, err := range result.Errors {
		if err == nil {
			errStrs[i] = null.String{}
		} else {
			errStrs[i] = null.StringFrom(err.Error())
		}
	}

	return errStrs
}

// HasErrors returns true if the final result has any errors
func (result FinalResult) HasErrors() bool {
	for _, err := range result.Errors {
		if err != nil {
			return true
		}
	}
	return false
}

// SingularResult returns a single result if the FinalResult only has one set of outputs/errors
func (result FinalResult) SingularResult() (Result, error) {
	if len(result.Errors) != 1 || len(result.Values) != 1 {
		return Result{}, errors.Errorf("cannot cast FinalResult to singular result; it does not have exactly 1 error and exactly 1 output: %#v", result)
	}
	return Result{Error: result.Errors[0], Value: result.Values[0]}, nil
}

// TaskRunResult describes the result of a task run, suitable for database
// update or insert.
// ID might be zero if the TaskRun has not been inserted yet
// TaskSpecID will always be non-zero
type TaskRunResult struct {
	ID         int64
	Task       Task
	TaskRun    TaskRun
	Result     Result
	CreatedAt  time.Time
	FinishedAt time.Time
	IsTerminal bool
}

// TaskRunResults represents a collection of results for all task runs for one pipeline run
type TaskRunResults []TaskRunResult

// FinalResult pulls the FinalResult for the pipeline_run from the task runs
// It needs to respect the output index of each task
func (trrs TaskRunResults) FinalResult() FinalResult {
	var found bool
	var fr FinalResult
	sort.Slice(trrs, func(i, j int) bool {
		return trrs[i].Task.OutputIndex() < trrs[j].Task.OutputIndex()
	})
	for _, trr := range trrs {
		if trr.IsTerminal {
			fr.Values = append(fr.Values, trr.Result.Value)
			fr.Errors = append(fr.Errors, trr.Result.Error)
			found = true
		}
	}

	if !found {
		logger.Errorw("expected at least one task to be final", "tasks", trrs)
		panic("expected at least one task to be final")
	}
	return fr
}

type RunWithResults struct {
	Run            Run
	TaskRunResults TaskRunResults
}

type JSONSerializable struct {
	Val  interface{}
	Null bool
}

func (js *JSONSerializable) UnmarshalJSON(bs []byte) error {
	if js == nil {
		*js = JSONSerializable{}
	}
	return json.Unmarshal(bs, &js.Val)
}

func (js JSONSerializable) MarshalJSON() ([]byte, error) {
	switch x := js.Val.(type) {
	case []byte:
		return json.Marshal(string(x))
	default:
		return json.Marshal(js.Val)
	}
}

func (js *JSONSerializable) Scan(value interface{}) error {
	if value == nil {
		*js = JSONSerializable{Null: true}
		return nil
	}
	bytes, ok := value.([]byte)
	if !ok {
		return errors.Errorf("JSONSerializable#Scan received a value of type %T", value)
	}
	if js == nil {
		*js = JSONSerializable{}
	}
	return js.UnmarshalJSON(bytes)
}

func (js JSONSerializable) Value() (driver.Value, error) {
	if js.Null {
		return nil, nil
	}
	return js.MarshalJSON()
}

type TaskType string

func (t TaskType) String() string {
	return string(t)
}

const (
	TaskTypeHTTP      TaskType = "http"
	TaskTypeBridge    TaskType = "bridge"
	TaskTypeMedian    TaskType = "median"
	TaskTypeMultiply  TaskType = "multiply"
	TaskTypeJSONParse TaskType = "jsonparse"
	TaskTypeAny       TaskType = "any"
	TaskTypeVRF       TaskType = "vrf"

	// Testing only.
	TaskTypePanic TaskType = "panic"
)

func UnmarshalTaskFromMap(taskType TaskType, taskMap interface{}, dotID string, config Config, txdb *gorm.DB, txdbMutex *sync.Mutex, numPredecessors int) (_ Task, err error) {
	defer utils.WrapIfError(&err, "UnmarshalTaskFromMap")

	switch taskMap.(type) {
	default:
		return nil, errors.Errorf("UnmarshalTaskFromMap only accepts a map[string]interface{} or a map[string]string. Got %v (%#v) of type %T", taskMap, taskMap, taskMap)
	case map[string]interface{}, map[string]string:
	}

	taskType = TaskType(strings.ToLower(string(taskType)))

	var task Task
	switch taskType {
	case TaskTypePanic:
		task = &PanicTask{BaseTask: BaseTask{dotID: dotID, numPredecessors: numPredecessors}}
	case TaskTypeHTTP:
		task = &HTTPTask{config: config, BaseTask: BaseTask{dotID: dotID, numPredecessors: numPredecessors}}
	case TaskTypeBridge:
		task = &BridgeTask{config: config, safeTx: SafeTx{txdb, txdbMutex}, BaseTask: BaseTask{dotID: dotID, numPredecessors: numPredecessors}}
	case TaskTypeMedian:
		task = &MedianTask{BaseTask: BaseTask{dotID: dotID, numPredecessors: numPredecessors}}
	case TaskTypeAny:
		task = &AnyTask{BaseTask: BaseTask{dotID: dotID, numPredecessors: numPredecessors}}
	case TaskTypeJSONParse:
		task = &JSONParseTask{BaseTask: BaseTask{dotID: dotID, numPredecessors: numPredecessors}}
	case TaskTypeMultiply:
<<<<<<< HEAD
		task = &MultiplyTask{BaseTask: BaseTask{dotID: dotID, nPreds: nPreds}}
=======
		task = &MultiplyTask{BaseTask: BaseTask{dotID: dotID, numPredecessors: numPredecessors}}
	case TaskTypeVRF:
		task = &VRFTask{BaseTask: BaseTask{dotID: dotID, numPredecessors: numPredecessors}}
>>>>>>> 5b9c6e1f
	default:
		return nil, errors.Errorf(`unknown task type: "%v"`, taskType)
	}

	decoder, err := mapstructure.NewDecoder(&mapstructure.DecoderConfig{
		Result: task,
		DecodeHook: mapstructure.ComposeDecodeHookFunc(
			mapstructure.StringToSliceHookFunc(","),
			mapstructure.StringToTimeDurationHookFunc(),
			func(f reflect.Type, t reflect.Type, data interface{}) (interface{}, error) {
				switch f {
				case reflect.TypeOf(""):
					switch t {
					case reflect.TypeOf(models.WebURL{}):
						u, err2 := url.Parse(data.(string))
						if err2 != nil {
							return nil, err2
						}
						return models.WebURL(*u), nil

					case reflect.TypeOf(HttpRequestData{}):
						var m map[string]interface{}
						err2 := json.Unmarshal([]byte(data.(string)), &m)
						return HttpRequestData(m), err2

					case reflect.TypeOf(decimal.Decimal{}):
						return decimal.NewFromString(data.(string))

					case reflect.TypeOf(int32(0)):
						i, err2 := strconv.ParseInt(data.(string), 10, 32)
						return int32(i), err2
					case reflect.TypeOf(uint32(0)):
						i, err2 := strconv.ParseInt(data.(string), 10, 32)
						return uint32(i), err2
					case reflect.TypeOf(int64(0)):
						i, err2 := strconv.ParseInt(data.(string), 10, 64)
						return uint32(i), err2
					case reflect.TypeOf(uint64(0)):
						i, err2 := strconv.ParseInt(data.(string), 10, 64)
						return uint64(i), err2
					case reflect.TypeOf(true):
						b, err2 := strconv.ParseBool(data.(string))
						return b, err2
					case reflect.TypeOf(MaybeBool("")):
						return MaybeBoolFromString(data.(string))
					}
				}
				return data, nil
			},
		),
	})
	if err != nil {
		return nil, err
	}

	err = decoder.Decode(taskMap)
	if err != nil {
		return nil, err
	}
	return task, nil
}

type HttpRequestData map[string]interface{}

func (h *HttpRequestData) Scan(value interface{}) error { return json.Unmarshal(value.([]byte), h) }
func (h HttpRequestData) Value() (driver.Value, error)  { return json.Marshal(h) }
func (h HttpRequestData) AsMap() map[string]interface{} { return h }<|MERGE_RESOLUTION|>--- conflicted
+++ resolved
@@ -263,13 +263,7 @@
 	case TaskTypeJSONParse:
 		task = &JSONParseTask{BaseTask: BaseTask{dotID: dotID, numPredecessors: numPredecessors}}
 	case TaskTypeMultiply:
-<<<<<<< HEAD
-		task = &MultiplyTask{BaseTask: BaseTask{dotID: dotID, nPreds: nPreds}}
-=======
 		task = &MultiplyTask{BaseTask: BaseTask{dotID: dotID, numPredecessors: numPredecessors}}
-	case TaskTypeVRF:
-		task = &VRFTask{BaseTask: BaseTask{dotID: dotID, numPredecessors: numPredecessors}}
->>>>>>> 5b9c6e1f
 	default:
 		return nil, errors.Errorf(`unknown task type: "%v"`, taskType)
 	}
