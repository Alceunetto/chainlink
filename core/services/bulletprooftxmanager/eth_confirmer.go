--- conflicted
+++ resolved
@@ -115,25 +115,18 @@
 func (ec *ethConfirmer) Start() error {
 	return ec.StartOnce("EthConfirmer", func() error {
 
-<<<<<<< HEAD
-	ec.unsubscribeHeads = ec.headBroadcaster.Subscribe(ec)
-
-	if ec.reaper != nil {
-		ec.wg.Add(1)
-		ec.reaper.Start()
-	}
-=======
 		if ec.config.EthGasBumpThreshold() == 0 {
 			logger.Infow("EthConfirmer: Gas bumping is disabled (ETH_GAS_BUMP_THRESHOLD set to 0)", "ethGasBumpThreshold", 0)
 		} else {
 			logger.Infow(fmt.Sprintf("EthConfirmer: Gas bumping is enabled, unconfirmed transactions will have their gas price bumped every %d blocks", ec.config.EthGasBumpThreshold()), "ethGasBumpThreshold", ec.config.EthGasBumpThreshold())
 		}
->>>>>>> 8a717480
-
-		if ec.reaper != nil {
-			ec.wg.Add(1)
-			ec.reaper.Start()
-		}
+
+		ec.unsubscribeHeads = ec.headBroadcaster.Subscribe(ec)
+
+	if ec.reaper != nil {
+		ec.wg.Add(1)
+		ec.reaper.Start()
+	}
 
 		if ec.ethResender != nil {
 			ec.wg.Add(1)
@@ -148,12 +141,8 @@
 }
 
 func (ec *ethConfirmer) Close() error {
-<<<<<<< HEAD
-	if !ec.OkayToStop() {
-		return errors.New("EthConfirmer has already been stopped")
-	}
-
-	ec.unsubscribeHeads()
+	return ec.StopOnce("EthConfirmer", func() error {
+		ec.unsubscribeHeads()
 
 	if ec.reaper != nil {
 		go func() {
@@ -161,15 +150,6 @@
 			ec.reaper.Stop()
 		}()
 	}
-=======
-	return ec.StopOnce("EthConfirmer", func() error {
-		if ec.reaper != nil {
-			go func() {
-				defer ec.wg.Done()
-				ec.reaper.Stop()
-			}()
-		}
->>>>>>> 8a717480
 
 		if ec.ethResender != nil {
 			go func() {
