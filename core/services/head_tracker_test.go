package services_test

import (
	"context"
	"errors"
	"math/big"
	"sync"
	"sync/atomic"
	"testing"
	"time"

<<<<<<< HEAD
	"github.com/smartcontractkit/chainlink/core/services/headtracker"
	"github.com/smartcontractkit/chainlink/core/store/dialects"

=======
>>>>>>> 8de27732
	"github.com/smartcontractkit/chainlink/core/internal/cltest"
	"github.com/smartcontractkit/chainlink/core/internal/mocks"
	"github.com/smartcontractkit/chainlink/core/logger"
	"github.com/smartcontractkit/chainlink/core/services"
	"github.com/smartcontractkit/chainlink/core/services/headtracker"
	httypes "github.com/smartcontractkit/chainlink/core/services/headtracker/types"
	strpkg "github.com/smartcontractkit/chainlink/core/store"
	"github.com/smartcontractkit/chainlink/core/store/dialects"
	"github.com/smartcontractkit/chainlink/core/store/models"

	"github.com/ethereum/go-ethereum"
	gethCommon "github.com/ethereum/go-ethereum/common"
	gethTypes "github.com/ethereum/go-ethereum/core/types"
	"github.com/onsi/gomega"
	"github.com/stretchr/testify/assert"
	"github.com/stretchr/testify/mock"
	"github.com/stretchr/testify/require"
)

func firstHead(t *testing.T, store *strpkg.Store) models.Head {
	h := models.Head{}
	if err := store.DB.Order("number asc").First(&h).Error; err != nil {
		t.Fatal(err)
	}
	return h
}

func TestHeadTracker_New(t *testing.T) {
	t.Parallel()

	store, cleanup := cltest.NewStore(t)
	defer cleanup()
	logger := store.Config.CreateProductionLogger()

	sub := new(mocks.Subscription)
	ethClient := new(mocks.Client)
	store.EthClient = ethClient
	ethClient.On("ChainID", mock.Anything).Return(store.Config.ChainID(), nil)
	ethClient.On("SubscribeNewHead", mock.Anything, mock.Anything).Return(sub, nil)
	sub.On("Err").Return(nil)

	assert.Nil(t, store.IdempotentInsertHead(context.TODO(), *cltest.Head(1)))
	last := cltest.Head(16)
	assert.Nil(t, store.IdempotentInsertHead(context.TODO(), *last))
	assert.Nil(t, store.IdempotentInsertHead(context.TODO(), *cltest.Head(10)))

<<<<<<< HEAD
	bf := headtracker.NewBlockFetcher(ethClient, store.Config, logger)
	ht := services.NewHeadTracker(logger, store, bf, []strpkg.HeadTrackable{})
=======
	ht := createHeadTracker(logger, store)
>>>>>>> 8de27732
	assert.Nil(t, ht.Start())
	assert.Equal(t, last.Number, ht.headTracker.HighestSeenHead().Number)
}

func TestHeadTracker_Save_InsertsAndTrimsTable(t *testing.T) {
	t.Parallel()

	store, cleanup := cltest.NewStore(t)
	store.Config.Set("ETH_HEAD_TRACKER_HISTORY_DEPTH", 100)
	defer cleanup()
	logger := store.Config.CreateProductionLogger()

	ethClient := new(mocks.Client)
	store.EthClient = ethClient
	ethClient.On("ChainID", mock.Anything).Return(store.Config.ChainID(), nil)

	for idx := 0; idx < 200; idx++ {
		assert.Nil(t, store.IdempotentInsertHead(context.TODO(), *cltest.Head(idx)))
	}

<<<<<<< HEAD
	bf := headtracker.NewBlockFetcher(ethClient, store.Config, logger)
	ht := services.NewHeadTracker(logger, store, bf, []strpkg.HeadTrackable{})
=======
	ht := createHeadTracker(logger, store)
>>>>>>> 8de27732

	h := cltest.Head(200)
	require.NoError(t, ht.headTracker.Save(context.TODO(), *h))
	assert.Equal(t, big.NewInt(200), ht.headTracker.HighestSeenHead().ToInt())

	firstHead := firstHead(t, store)
	assert.Equal(t, big.NewInt(101), firstHead.ToInt())

	lastHead, err := store.LastHead(context.TODO())
	require.NoError(t, err)
	assert.Equal(t, int64(200), lastHead.Number)
}

func TestHeadTracker_Get(t *testing.T) {
	t.Parallel()

	start := cltest.Head(5)

	tests := []struct {
		name    string
		initial *models.Head
		toSave  *models.Head
		want    *big.Int
	}{
		{"greater", start, cltest.Head(6), big.NewInt(6)},
		{"less than", start, cltest.Head(1), big.NewInt(5)},
		{"zero", start, cltest.Head(0), big.NewInt(5)},
		{"nil", start, nil, big.NewInt(5)},
		{"nil no initial", nil, nil, nil},
	}

	for _, test := range tests {
		t.Run(test.name, func(t *testing.T) {
			store, cleanup := cltest.NewStore(t)
			defer cleanup()
			logger := store.Config.CreateProductionLogger()

			ethClient := new(mocks.Client)
			sub := new(mocks.Subscription)
			store.EthClient = ethClient
			ethClient.On("ChainID", mock.Anything).Return(store.Config.ChainID(), nil)
			sub.On("Err").Return(nil)
			sub.On("Unsubscribe").Return(nil)
			chStarted := make(chan struct{})
			ethClient.On("SubscribeNewHead", mock.Anything, mock.Anything).
				Run(func(mock.Arguments) { close(chStarted) }).
				Return(sub, nil)

			fnCall := ethClient.On("HeaderByNumber", mock.Anything, mock.Anything)
			fnCall.RunFn = func(args mock.Arguments) {
				num := args.Get(1).(*big.Int)
				fnCall.ReturnArguments = mock.Arguments{cltest.Head(num.Int64()), nil}
			}

			if test.initial != nil {
				assert.Nil(t, store.IdempotentInsertHead(context.TODO(), *test.initial))
			}

<<<<<<< HEAD
			bf := headtracker.NewBlockFetcher(ethClient, store.Config, logger)
			ht := services.NewHeadTracker(logger, store, bf, []strpkg.HeadTrackable{})
=======
			ht := createHeadTracker(logger, store)
>>>>>>> 8de27732
			ht.Start()
			defer ht.Stop()

			if test.toSave != nil {
				err := ht.headTracker.Save(context.TODO(), *test.toSave)
				assert.NoError(t, err)
			}

			assert.Equal(t, test.want, ht.headTracker.HighestSeenHead().ToInt())
		})
	}
}

func TestHeadTracker_Start_NewHeads(t *testing.T) {
	t.Parallel()

	store, cleanup := cltest.NewStore(t)
	defer cleanup()
	logger := store.Config.CreateProductionLogger()

	ethClient := new(mocks.Client)
	store.EthClient = ethClient
	ethClient.On("ChainID", mock.Anything).Return(store.Config.ChainID(), nil)
	sub := new(mocks.Subscription)
	sub.On("Err").Return(nil)
	sub.On("Unsubscribe").Return(nil)
	chStarted := make(chan struct{})
	ethClient.On("SubscribeNewHead", mock.Anything, mock.Anything).
		Run(func(mock.Arguments) { close(chStarted) }).
		Return(sub, nil)

<<<<<<< HEAD
	bf := headtracker.NewBlockFetcher(ethClient, store.Config, logger)
	ht := services.NewHeadTracker(logger, store, bf, []strpkg.HeadTrackable{})
=======
	ht := createHeadTracker(logger, store)
>>>>>>> 8de27732

	assert.NoError(t, ht.Start())
	<-chStarted

	ht.Stop()
<<<<<<< HEAD
	//<-ht.ExportedDone()
=======
>>>>>>> 8de27732
	ethClient.AssertExpectations(t)
}

func TestHeadTracker_CallsHeadTrackableCallbacks(t *testing.T) {
	t.Parallel()
	g := gomega.NewGomegaWithT(t)

	store, cleanup := cltest.NewStore(t)
	defer cleanup()
	logger := store.Config.CreateProductionLogger()

	sub := new(mocks.Subscription)
	ethClient := new(mocks.Client)
	store.EthClient = ethClient

	chchHeaders := make(chan chan<- *models.Head, 1)
	ethClient.On("ChainID", mock.Anything).Return(store.Config.ChainID(), nil)
	ethClient.On("SubscribeNewHead", mock.Anything, mock.Anything).
		Run(func(args mock.Arguments) {
			chchHeaders <- args.Get(1).(chan<- *models.Head)
		}).
		Return(sub, nil)
	ethClient.On("HeaderByNumber", mock.Anything, mock.Anything).Return(cltest.Head(1), nil)

	sub.On("Unsubscribe").Return()
	sub.On("Err").Return(nil)

	checker := &cltest.MockHeadTrackable{}
<<<<<<< HEAD

	bf := headtracker.NewBlockFetcher(ethClient, store.Config, logger)
	ht := services.NewHeadTracker(logger, store, bf, []strpkg.HeadTrackable{checker}, cltest.NeverSleeper{})
=======
	ht := createHeadTrackerWithChecker(logger, store, checker)
>>>>>>> 8de27732

	assert.Nil(t, ht.Start())
	g.Eventually(func() int32 { return checker.ConnectedCount() }).Should(gomega.Equal(int32(1)))
	assert.Equal(t, int32(0), checker.OnNewLongestChainCount())

	headers := <-chchHeaders
	headers <- &models.Head{Number: 1}
	g.Eventually(func() int32 { return checker.OnNewLongestChainCount() }).Should(gomega.Equal(int32(1)))
	assert.Equal(t, int32(1), checker.ConnectedCount())

	require.NoError(t, ht.Stop())
	assert.Equal(t, int32(1), checker.ConnectedCount())
	assert.Equal(t, int32(1), checker.OnNewLongestChainCount())
}

func TestHeadTracker_ReconnectOnError(t *testing.T) {
	t.Parallel()
	g := gomega.NewGomegaWithT(t)

	store, cleanup := cltest.NewStore(t)
	defer cleanup()
	logger := store.Config.CreateProductionLogger()

	ethClient := new(mocks.Client)
	sub := new(mocks.Subscription)
	ethClient.On("HeaderByNumber", mock.Anything, mock.Anything).Return(cltest.Head(1), nil)
	ethClient.On("ChainID", mock.Anything).Maybe().Return(store.Config.ChainID(), nil)
	ethClient.On("SubscribeNewHead", mock.Anything, mock.Anything).Return(sub, nil)
	ethClient.On("SubscribeNewHead", mock.Anything, mock.Anything).Return(nil, errors.New("cannot reconnect"))
	ethClient.On("SubscribeNewHead", mock.Anything, mock.Anything).Return(sub, nil)
	chErr := make(chan error)
	sub.On("Unsubscribe").Return()
	sub.On("Err").Return((<-chan error)(chErr))
	store.EthClient = ethClient

	checker := &cltest.MockHeadTrackable{}
<<<<<<< HEAD

	bf := headtracker.NewBlockFetcher(ethClient, store.Config, logger)
	ht := services.NewHeadTracker(logger, store, bf, []strpkg.HeadTrackable{checker}, cltest.NeverSleeper{})
=======
	ht := createHeadTrackerWithChecker(logger, store, checker)
>>>>>>> 8de27732

	// connect
	assert.Nil(t, ht.Start())
	g.Eventually(func() int32 { return checker.ConnectedCount() }).Should(gomega.Equal(int32(1)))
	assert.Equal(t, int32(0), checker.OnNewLongestChainCount())

	// trigger reconnect loop
	chErr <- errors.New("Test error to force reconnect")
	g.Eventually(func() int32 { return checker.ConnectedCount() }).Should(gomega.Equal(int32(2)))
	g.Consistently(func() int32 { return checker.ConnectedCount() }).Should(gomega.Equal(int32(2)))
<<<<<<< HEAD
=======
	assert.Equal(t, int32(0), checker.OnNewLongestChainCount())

	// stop
	assert.NoError(t, ht.Stop())
}

func TestHeadTracker_ResubscribeOnSubscriptionError(t *testing.T) {
	t.Parallel()
	g := gomega.NewGomegaWithT(t)

	store, cleanup := cltest.NewStore(t)
	defer cleanup()
	logger := store.Config.CreateProductionLogger()

	ethClient := new(mocks.Client)
	sub := new(mocks.Subscription)
	store.EthClient = ethClient

	chchHeaders := make(chan chan<- *models.Head, 1)
	ethClient.On("ChainID", mock.Anything).Maybe().Return(store.Config.ChainID(), nil)
	ethClient.On("SubscribeNewHead", mock.Anything, mock.Anything).
		Run(func(args mock.Arguments) { chchHeaders <- args.Get(1).(chan<- *models.Head) }).
		Return(sub, nil)

	sub.On("Unsubscribe").Return()
	sub.On("Err").Return(nil)

	checker := &cltest.MockHeadTrackable{}
	ht := createHeadTrackerWithChecker(logger, store, checker)

	// connect
	assert.Nil(t, ht.Start())
	g.Eventually(func() int32 { return checker.ConnectedCount() }).Should(gomega.Equal(int32(1)))
	assert.Equal(t, int32(0), checker.OnNewLongestChainCount())

	headers := <-chchHeaders

	// trigger reconnect loop
	close(headers)

	g.Eventually(func() int32 { return checker.ConnectedCount() }).Should(gomega.Equal(int32(2)))
	g.Consistently(func() int32 { return checker.ConnectedCount() }).Should(gomega.Equal(int32(2)))
>>>>>>> 8de27732
	assert.Equal(t, int32(0), checker.OnNewLongestChainCount())

	// stop
	assert.NoError(t, ht.Stop())
}

func TestHeadTracker_StartConnectsFromLastSavedHeader(t *testing.T) {
	t.Parallel()
	g := gomega.NewGomegaWithT(t)

	// Need separate db because ht.Stop() will cancel the ctx, causing a db connection
	// close and go-txdb rollback.
	config, _, cleanupDB := cltest.BootstrapThrowawayORM(t, "last_saved_header", true)
	defer cleanupDB()
	config.Config.Dialect = dialects.Postgres
	store, cleanup := cltest.NewStoreWithConfig(t, config)
	defer cleanup()
	logger := store.Config.CreateProductionLogger()

	sub := new(mocks.Subscription)
	ethClient := new(mocks.Client)
	store.EthClient = ethClient

	chchHeaders := make(chan chan<- *models.Head, 1)
	ethClient.On("ChainID", mock.Anything).Return(store.Config.ChainID(), nil)
	ethClient.On("SubscribeNewHead", mock.Anything, mock.Anything).
		Run(func(args mock.Arguments) { chchHeaders <- args.Get(1).(chan<- *models.Head) }).
		Return(sub, nil)

	latestHeadByNumber := make(map[int64]*models.Head)
	fnCall := ethClient.On("HeaderByNumber", mock.Anything, mock.Anything)
	fnCall.RunFn = func(args mock.Arguments) {
		num := args.Get(1).(*big.Int)
		head, exists := latestHeadByNumber[num.Int64()]
		if !exists {
			head = cltest.Head(num.Int64())
			latestHeadByNumber[num.Int64()] = head
		}
		fnCall.ReturnArguments = mock.Arguments{head, nil}
	}

	sub.On("Unsubscribe").Return()
	sub.On("Err").Return(nil)

	lastSavedBN := big.NewInt(1)
	currentBN := big.NewInt(2)
	var connectedValue atomic.Value

	checker := &cltest.MockHeadTrackable{ConnectedCallback: func(bn *models.Head) {
		connectedValue.Store(bn.ToInt())
	}}
<<<<<<< HEAD
	bf := headtracker.NewBlockFetcher(ethClient, store.Config, logger)
	ht := services.NewHeadTracker(logger, store, bf, []strpkg.HeadTrackable{checker}, cltest.NeverSleeper{})
=======
	ht := createHeadTrackerWithChecker(logger, store, checker)
>>>>>>> 8de27732

	require.NoError(t, ht.headTracker.Save(context.TODO(), models.NewHead(lastSavedBN, cltest.NewHash(), cltest.NewHash(), 0)))

	assert.Nil(t, ht.Start())
	headers := <-chchHeaders
	headers <- &models.Head{Number: currentBN.Int64()}
	g.Eventually(func() int32 { return checker.ConnectedCount() }).Should(gomega.Equal(int32(1)))

	connectedBN := connectedValue.Load().(*big.Int)
	assert.Equal(t, lastSavedBN, connectedBN)

	g.Eventually(func() int32 { return checker.OnNewLongestChainCount() }).Should(gomega.Equal(int32(1)))

	assert.NoError(t, ht.Stop())

	h, err := store.LastHead(context.TODO())
	require.NoError(t, err)
	require.NotNil(t, h)
	assert.Equal(t, h.Number, currentBN.Int64())
}

func TestHeadTracker_SwitchesToLongestChain(t *testing.T) {
	t.Parallel()

	// Need separate db because ht.Stop() will cancel the ctx, causing a db connection
	// close and go-txdb rollback.
	config, _, cleanupDB := cltest.BootstrapThrowawayORM(t, "switches_longest_chain", true)
	t.Cleanup(cleanupDB)
	config.Config.Dialect = dialects.Postgres
	config.Set("ETH_FINALITY_DEPTH", "50")
	store, cleanup := cltest.NewStoreWithConfig(t, config)
	t.Cleanup(cleanup)

	// Need to set the buffer to something large since we inject a lot of heads at once and otherwise they will be dropped
	store.Config.Set("ETH_HEAD_TRACKER_MAX_BUFFER_SIZE", 42)
	store.Config.Set("ETH_HEAD_TRACKER_SAMPLING_INTERVAL", "100ms")

	sub := new(mocks.Subscription)
	ethClient := new(mocks.Client)
	store.EthClient = ethClient
	logger := store.Config.CreateProductionLogger()

	checker := new(mocks.HeadTrackable)
<<<<<<< HEAD
	bf := headtracker.NewBlockFetcher(ethClient, store.Config, logger)
	ht := services.NewHeadTracker(logger, store, bf, []strpkg.HeadTrackable{checker}, cltest.NeverSleeper{})
=======
	ht := createHeadTrackerWithChecker(logger, store, checker)
>>>>>>> 8de27732

	chchHeaders := make(chan chan<- *models.Head, 1)
	ethClient.On("HeaderByNumber", mock.Anything, mock.Anything).Return(cltest.Head(1), nil)
	ethClient.On("ChainID", mock.Anything).Return(store.Config.ChainID(), nil)
	ethClient.On("SubscribeNewHead", mock.Anything, mock.Anything).
		Run(func(args mock.Arguments) { chchHeaders <- args.Get(1).(chan<- *models.Head) }).
		Return(sub, nil)

	sub.On("Unsubscribe").Return()
	sub.On("Err").Return(nil)

	checker.On("Connect", mock.MatchedBy(func(h *models.Head) bool {
		return h == nil
	})).Return(nil).Once()

	assert.Nil(t, ht.Start())

	lastHead := make(chan struct{})
	blockHeaders := []*models.Head{}

	// First block comes in
	blockHeaders = append(blockHeaders, &models.Head{Number: 1, Hash: cltest.NewHash(), ParentHash: cltest.NewHash(), Timestamp: time.Unix(1, 0)})
	// Blocks 2 and 3 are out of order
	head2 := &models.Head{Number: 2, Hash: cltest.NewHash(), ParentHash: blockHeaders[0].Hash, Timestamp: time.Unix(2, 0)}
	head3 := &models.Head{Number: 3, Hash: cltest.NewHash(), ParentHash: head2.Hash, Timestamp: time.Unix(3, 0)}
	blockHeaders = append(blockHeaders, head3)
	blockHeaders = append(blockHeaders, head2)
	// Block 4 comes in
	blockHeaders = append(blockHeaders, &models.Head{Number: 4, Hash: cltest.NewHash(), ParentHash: blockHeaders[1].Hash, Timestamp: time.Unix(4, 0)})
	// Another block at level 4 comes in, that will be uncled
	blockHeaders = append(blockHeaders, &models.Head{Number: 4, Hash: cltest.NewHash(), ParentHash: blockHeaders[1].Hash, Timestamp: time.Unix(5, 0)})
	// Reorg happened forking from block 2
	blockHeaders = append(blockHeaders, &models.Head{Number: 2, Hash: cltest.NewHash(), ParentHash: blockHeaders[0].Hash, Timestamp: time.Unix(6, 0)})
	blockHeaders = append(blockHeaders, &models.Head{Number: 3, Hash: cltest.NewHash(), ParentHash: blockHeaders[5].Hash, Timestamp: time.Unix(7, 0)})
	blockHeaders = append(blockHeaders, &models.Head{Number: 4, Hash: cltest.NewHash(), ParentHash: blockHeaders[6].Hash, Timestamp: time.Unix(8, 0)})
	// Now the new chain is longer
	blockHeaders = append(blockHeaders, &models.Head{Number: 5, Hash: cltest.NewHash(), ParentHash: blockHeaders[7].Hash, Timestamp: time.Unix(9, 0)})

	checker.On("OnNewLongestChain", mock.Anything, mock.MatchedBy(func(h models.Head) bool {
		return h.Number == 1 && h.Hash == blockHeaders[0].Hash
	})).Return().Once()
	checker.On("OnNewLongestChain", mock.Anything, mock.MatchedBy(func(h models.Head) bool {
		return h.Number == 3 && h.Hash == blockHeaders[1].Hash
	})).Return().Once()
	checker.On("OnNewLongestChain", mock.Anything, mock.MatchedBy(func(h models.Head) bool {
		if h.Number == 4 && h.Hash == blockHeaders[3].Hash {
			// Check that the block came with its parents
			require.NotNil(t, h.Parent)
			require.Equal(t, h.Parent.Hash, blockHeaders[1].Hash)
			require.NotNil(t, h.Parent.Parent.Hash)
			require.Equal(t, h.Parent.Parent.Hash, blockHeaders[2].Hash)
			require.NotNil(t, h.Parent.Parent.Parent)
			require.NotNil(t, h.Parent.Parent.Parent.Hash, blockHeaders[0].Hash)
			return true
		}
		return false
	})).Return().Once()
	checker.On("OnNewLongestChain", mock.Anything, mock.MatchedBy(func(h models.Head) bool {
		if h.Number == 5 && h.Hash == blockHeaders[8].Hash {
			// This is the new longest chain, check that it came with its parents
			require.NotNil(t, h.Parent)
			require.Equal(t, h.Parent.Hash, blockHeaders[7].Hash)
			require.NotNil(t, h.Parent.Parent.Hash)
			require.Equal(t, h.Parent.Parent.Hash, blockHeaders[6].Hash)
			require.NotNil(t, h.Parent.Parent.Parent)
			require.NotNil(t, h.Parent.Parent.Parent.Hash, blockHeaders[5].Hash)
			require.NotNil(t, h.Parent.Parent.Parent.Parent)
			require.NotNil(t, h.Parent.Parent.Parent.Parent.Hash, blockHeaders[0].Hash)
			return true
		}
		return false
	})).Return().Once().Run(func(_ mock.Arguments) {
		close(lastHead)
	})

	headers := <-chchHeaders

	// This grotesque construction is the only way to do dynamic return values using
	// the mock package.  We need dynamic returns because we're simulating reorgs.
	latestHeadByNumber := make(map[int64]*models.Head)
	latestHeadByNumberMu := new(sync.Mutex)

	fnCall := ethClient.On("HeaderByNumber", mock.Anything, mock.Anything)
	fnCall.RunFn = func(args mock.Arguments) {
		latestHeadByNumberMu.Lock()
		defer latestHeadByNumberMu.Unlock()
		num := args.Get(1).(*big.Int)
		head, exists := latestHeadByNumber[num.Int64()]
		if !exists {
			head = cltest.Head(num.Int64())
			latestHeadByNumber[num.Int64()] = head
		}
		fnCall.ReturnArguments = mock.Arguments{head, nil}
	}
	for _, h := range blockHeaders {
		// waiting longer than the head sampling frequency
		time.Sleep(220 * time.Millisecond)
		latestHeadByNumberMu.Lock()
		latestHeadByNumber[h.Number] = h
		latestHeadByNumberMu.Unlock()
		headers <- h
	}

	gomega.NewGomegaWithT(t).Eventually(lastHead).Should(gomega.BeClosed())
	require.NoError(t, ht.Stop())
	assert.Equal(t, int64(5), ht.headTracker.HighestSeenHead().Number)

	for _, h := range blockHeaders {
		c, err := store.Chain(context.TODO(), h.Hash, 1)
		require.NoError(t, err)
		require.NotNil(t, c)
		assert.Equal(t, c.ParentHash, h.ParentHash)
		assert.Equal(t, c.Timestamp.Unix(), h.Timestamp.UTC().Unix())
		assert.Equal(t, c.Number, h.Number)
	}

	checker.AssertExpectations(t)
}

func TestHeadTracker_Backfill(t *testing.T) {
	t.Parallel()

	// Heads are arranged as follows:
	// headN indicates an unpersisted ethereum header
	// hN indicates a persisted head record
	//
	// (1)->(H0)
	//
	//       (14Orphaned)-+
	//                    +->(13)->(12)->(11)->(H10)->(9)->(H8)
	// (15)->(14)---------+

	now := uint64(time.Now().UTC().Unix())

	gethHead0 := &gethTypes.Header{
		Number:     big.NewInt(0),
		ParentHash: gethCommon.BigToHash(big.NewInt(0)),
		Time:       now,
	}
	head0 := models.NewHead(gethHead0.Number, cltest.NewHash(), gethHead0.ParentHash, gethHead0.Time)

	h1 := *cltest.Head(1)
	h1.ParentHash = head0.Hash

	gethHead8 := &gethTypes.Header{
		Number:     big.NewInt(8),
		ParentHash: cltest.NewHash(),
		Time:       now,
	}
	head8 := models.NewHead(gethHead8.Number, cltest.NewHash(), gethHead8.ParentHash, gethHead8.Time)

	h9 := *cltest.Head(9)
	h9.ParentHash = head8.Hash

	gethHead10 := &gethTypes.Header{
		Number:     big.NewInt(10),
		ParentHash: h9.Hash,
		Time:       now,
	}
	head10 := models.NewHead(gethHead10.Number, cltest.NewHash(), gethHead10.ParentHash, gethHead10.Time)

	h11 := *cltest.Head(11)
	h11.ParentHash = head10.Hash

	h12 := *cltest.Head(12)
	h12.ParentHash = h11.Hash

	h13 := *cltest.Head(13)
	h13.ParentHash = h12.Hash

	h14Orphaned := *cltest.Head(14)
	h14Orphaned.ParentHash = h13.Hash

	h14 := *cltest.Head(14)
	h14.ParentHash = h13.Hash

	h15 := *cltest.Head(15)
	h15.ParentHash = h14.Hash

	heads := []models.Head{
		h9,
		h11,
		h12,
		h13,
		h14Orphaned,
		h14,
		h15,
	}

	ctx := context.Background()

	t.Run("does nothing if all the heads are in database", func(t *testing.T) {
		store, cleanup := cltest.NewStore(t)
		defer cleanup()
		for _, h := range heads {
			require.NoError(t, store.IdempotentInsertHead(context.TODO(), h))
		}
		logger := store.Config.CreateProductionLogger()

		ethClient := new(mocks.Client)
		store.EthClient = ethClient

<<<<<<< HEAD
		bf := headtracker.NewBlockFetcher(ethClient, store.Config, logger)
		ht := services.NewHeadTracker(logger, store, bf, []strpkg.HeadTrackable{}, cltest.NeverSleeper{})
=======
		ht := createHeadTrackerWithNeverSleeper(logger, store)
>>>>>>> 8de27732

		err := ht.Backfill(ctx, h12, 2)
		require.NoError(t, err)

		ethClient.AssertExpectations(t)
	})

	t.Run("fetches a missing head", func(t *testing.T) {
		store, cleanup := cltest.NewStore(t)
		defer cleanup()
		for _, h := range heads {
			require.NoError(t, store.IdempotentInsertHead(context.TODO(), h))
		}
		logger := store.Config.CreateProductionLogger()

		ethClient := new(mocks.Client)
		store.EthClient = ethClient

		ethClient.On("HeaderByNumber", mock.Anything, big.NewInt(10)).
			Return(&head10, nil)

<<<<<<< HEAD
		bf := headtracker.NewBlockFetcher(ethClient, store.Config, logger)
		ht := services.NewHeadTracker(logger, store, bf, []strpkg.HeadTrackable{}, cltest.NeverSleeper{})
=======
		ht := createHeadTrackerWithNeverSleeper(logger, store)
>>>>>>> 8de27732

		var depth uint = 3

		err := ht.Backfill(ctx, h12, depth)
		require.NoError(t, err)

		h, err := store.Chain(ctx, h12.Hash, depth)
		require.NoError(t, err)

		assert.Equal(t, int64(12), h.Number)
		require.NotNil(t, h.Parent)
		assert.Equal(t, int64(11), h.Parent.Number)
		require.NotNil(t, h.Parent)
		assert.Equal(t, int64(10), h.Parent.Parent.Number)
		require.Nil(t, h.Parent.Parent.Parent)

		writtenHead, err := store.HeadByHash(context.TODO(), head10.Hash)
		require.NoError(t, err)
		assert.Equal(t, int64(10), writtenHead.Number)

		ethClient.AssertExpectations(t)
	})

	t.Run("fetches only heads that are missing", func(t *testing.T) {
		store, cleanup := cltest.NewStore(t)
		defer cleanup()
		for _, h := range heads {
			require.NoError(t, store.IdempotentInsertHead(context.TODO(), h))
		}
		logger := store.Config.CreateProductionLogger()

		ethClient := new(mocks.Client)
		store.EthClient = ethClient

<<<<<<< HEAD
		bf := headtracker.NewBlockFetcher(ethClient, store.Config, logger)
		ht := services.NewHeadTracker(logger, store, bf, []strpkg.HeadTrackable{}, cltest.NeverSleeper{})
=======
		ht := createHeadTrackerWithNeverSleeper(logger, store)
>>>>>>> 8de27732

		ethClient.On("HeaderByNumber", mock.Anything, big.NewInt(10)).
			Return(&head10, nil)
		ethClient.On("HeaderByNumber", mock.Anything, big.NewInt(8)).
			Return(&head8, nil)

		// Needs to be 8 because there are 8 heads in chain (15,14,13,12,11,10,9,8)
		var depth uint = 8

		err := ht.Backfill(ctx, h15, depth)
		require.NoError(t, err)

		h, err := store.Chain(ctx, h15.Hash, depth)
		require.NoError(t, err)

		require.Equal(t, uint32(8), h.ChainLength())
		earliestInChain := h.EarliestInChain()
		assert.Equal(t, head8.Number, earliestInChain.Number)
		assert.Equal(t, head8.Hash, earliestInChain.Hash)

		ethClient.AssertExpectations(t)
	})

	t.Run("does not backfill if chain length is already greater than or equal to depth", func(t *testing.T) {
		store, cleanup := cltest.NewStore(t)
		defer cleanup()
		for _, h := range heads {
			require.NoError(t, store.IdempotentInsertHead(context.TODO(), h))
		}
		logger := store.Config.CreateProductionLogger()

		ethClient := new(mocks.Client)
		store.EthClient = ethClient

<<<<<<< HEAD
		bf := headtracker.NewBlockFetcher(ethClient, store.Config, logger)
		ht := services.NewHeadTracker(logger, store, bf, []strpkg.HeadTrackable{}, cltest.NeverSleeper{})
=======
		ht := createHeadTrackerWithNeverSleeper(logger, store)
>>>>>>> 8de27732

		err := ht.Backfill(ctx, h15, 3)
		require.NoError(t, err)

		err = ht.Backfill(ctx, h15, 5)
		require.NoError(t, err)

		ethClient.AssertExpectations(t)
	})

	t.Run("only backfills to height 0 if chain length would otherwise cause it to try and fetch a negative head", func(t *testing.T) {
		store, cleanup := cltest.NewStore(t)
		defer cleanup()
		logger := store.Config.CreateProductionLogger()

		ethClient := new(mocks.Client)
		store.EthClient = ethClient
		ethClient.On("HeaderByNumber", mock.Anything, big.NewInt(0)).
			Return(&head0, nil)

<<<<<<< HEAD
		bf := headtracker.NewBlockFetcher(ethClient, store.Config, logger)
		ht := services.NewHeadTracker(logger, store, bf, []strpkg.HeadTrackable{}, cltest.NeverSleeper{})
=======
		ht := createHeadTrackerWithNeverSleeper(logger, store)
>>>>>>> 8de27732

		require.NoError(t, store.IdempotentInsertHead(context.TODO(), h1))

		err := ht.Backfill(ctx, h1, 400)
		require.NoError(t, err)

		h, err := store.Chain(ctx, h1.Hash, 400)
		require.NoError(t, err)

		require.Equal(t, uint32(2), h.ChainLength())
		require.Equal(t, int64(0), h.EarliestInChain().Number)

		ethClient.AssertExpectations(t)
	})

	t.Run("abandons backfill and returns error if the eth node returns not found", func(t *testing.T) {
		store, cleanup := cltest.NewStore(t)
		defer cleanup()
		for _, h := range heads {
			require.NoError(t, store.IdempotentInsertHead(context.TODO(), h))
		}
		logger := store.Config.CreateProductionLogger()

		ethClient := new(mocks.Client)
		store.EthClient = ethClient
		ethClient.On("HeaderByNumber", mock.Anything, big.NewInt(10)).
			Return(&head10, nil).
			Once()
		ethClient.On("HeaderByNumber", mock.Anything, big.NewInt(8)).
			Return(nil, ethereum.NotFound).
			Once()

<<<<<<< HEAD
		bf := headtracker.NewBlockFetcher(ethClient, store.Config, logger)
		ht := services.NewHeadTracker(logger, store, bf, []strpkg.HeadTrackable{}, cltest.NeverSleeper{})
=======
		ht := createHeadTrackerWithNeverSleeper(logger, store)
>>>>>>> 8de27732

		err := ht.Backfill(ctx, h12, 400)
		require.Error(t, err)
		require.EqualError(t, err, "fetchAndSaveHead failed: not found")

		h, err := store.Chain(ctx, h12.Hash, 400)
		require.NoError(t, err)

		// Should contain 12, 11, 10, 9
		assert.Equal(t, 4, int(h.ChainLength()))
		assert.Equal(t, int64(9), h.EarliestInChain().Number)

		ethClient.AssertExpectations(t)
	})

	t.Run("abandons backfill and returns error if the context time budget is exceeded", func(t *testing.T) {
		store, cleanup := cltest.NewStore(t)
		defer cleanup()
		for _, h := range heads {
			require.NoError(t, store.IdempotentInsertHead(context.TODO(), h))
		}
		logger := store.Config.CreateProductionLogger()

		ethClient := new(mocks.Client)
		store.EthClient = ethClient
		ethClient.On("HeaderByNumber", mock.Anything, big.NewInt(10)).
			Return(&head10, nil)
		ethClient.On("HeaderByNumber", mock.Anything, big.NewInt(8)).
			Return(nil, context.DeadlineExceeded)

<<<<<<< HEAD
		bf := headtracker.NewBlockFetcher(ethClient, store.Config, logger)
		ht := services.NewHeadTracker(logger, store, bf, []strpkg.HeadTrackable{}, cltest.NeverSleeper{})
=======
		ht := createHeadTrackerWithNeverSleeper(logger, store)
>>>>>>> 8de27732

		err := ht.Backfill(ctx, h12, 400)
		require.Error(t, err)
		require.EqualError(t, err, "fetchAndSaveHead failed: context deadline exceeded")

		h, err := store.Chain(ctx, h12.Hash, 400)
		require.NoError(t, err)

		// Should contain 12, 11, 10, 9
		assert.Equal(t, 4, int(h.ChainLength()))
		assert.Equal(t, int64(9), h.EarliestInChain().Number)

		ethClient.AssertExpectations(t)
	})
}

func createHeadTracker(logger *logger.Logger, store *strpkg.Store) *headTrackerUniverse {
	hb := headtracker.NewHeadBroadcaster()
	return &headTrackerUniverse{
		headTracker:     services.NewHeadTracker(logger, store, hb),
		headBroadcaster: hb,
	}
}

func createHeadTrackerWithNeverSleeper(logger *logger.Logger, store *strpkg.Store) *headTrackerUniverse {
	hb := headtracker.NewHeadBroadcaster()
	return &headTrackerUniverse{
		headTracker:     services.NewHeadTracker(logger, store, hb, cltest.NeverSleeper{}),
		headBroadcaster: hb,
	}
}

func createHeadTrackerWithChecker(logger *logger.Logger, store *strpkg.Store, checker httypes.HeadTrackable) *headTrackerUniverse {
	hb := headtracker.NewHeadBroadcaster()
	hb.SubscribeUntilClose(checker)
	hb.Start()
	return &headTrackerUniverse{
		headTracker:     services.NewHeadTracker(logger, store, hb, cltest.NeverSleeper{}),
		headBroadcaster: hb,
	}
}

type headTrackerUniverse struct {
	headTracker     *services.HeadTracker
	headBroadcaster *headtracker.HeadBroadcaster
}

func (u headTrackerUniverse) Backfill(ctx context.Context, head models.Head, depth uint) error {
	return u.headTracker.Backfill(ctx, head, depth)
}

func (u headTrackerUniverse) Start() error {
	u.headBroadcaster.Start()
	return u.headTracker.Start()
}

func (u headTrackerUniverse) Stop() error {
	u.headBroadcaster.Close()
	return u.headTracker.Stop()
}<|MERGE_RESOLUTION|>--- conflicted
+++ resolved
@@ -9,12 +9,6 @@
 	"testing"
 	"time"
 
-<<<<<<< HEAD
-	"github.com/smartcontractkit/chainlink/core/services/headtracker"
-	"github.com/smartcontractkit/chainlink/core/store/dialects"
-
-=======
->>>>>>> 8de27732
 	"github.com/smartcontractkit/chainlink/core/internal/cltest"
 	"github.com/smartcontractkit/chainlink/core/internal/mocks"
 	"github.com/smartcontractkit/chainlink/core/logger"
@@ -61,12 +55,7 @@
 	assert.Nil(t, store.IdempotentInsertHead(context.TODO(), *last))
 	assert.Nil(t, store.IdempotentInsertHead(context.TODO(), *cltest.Head(10)))
 
-<<<<<<< HEAD
-	bf := headtracker.NewBlockFetcher(ethClient, store.Config, logger)
-	ht := services.NewHeadTracker(logger, store, bf, []strpkg.HeadTrackable{})
-=======
 	ht := createHeadTracker(logger, store)
->>>>>>> 8de27732
 	assert.Nil(t, ht.Start())
 	assert.Equal(t, last.Number, ht.headTracker.HighestSeenHead().Number)
 }
@@ -87,12 +76,7 @@
 		assert.Nil(t, store.IdempotentInsertHead(context.TODO(), *cltest.Head(idx)))
 	}
 
-<<<<<<< HEAD
-	bf := headtracker.NewBlockFetcher(ethClient, store.Config, logger)
-	ht := services.NewHeadTracker(logger, store, bf, []strpkg.HeadTrackable{})
-=======
 	ht := createHeadTracker(logger, store)
->>>>>>> 8de27732
 
 	h := cltest.Head(200)
 	require.NoError(t, ht.headTracker.Save(context.TODO(), *h))
@@ -151,12 +135,7 @@
 				assert.Nil(t, store.IdempotentInsertHead(context.TODO(), *test.initial))
 			}
 
-<<<<<<< HEAD
-			bf := headtracker.NewBlockFetcher(ethClient, store.Config, logger)
-			ht := services.NewHeadTracker(logger, store, bf, []strpkg.HeadTrackable{})
-=======
 			ht := createHeadTracker(logger, store)
->>>>>>> 8de27732
 			ht.Start()
 			defer ht.Stop()
 
@@ -188,21 +167,12 @@
 		Run(func(mock.Arguments) { close(chStarted) }).
 		Return(sub, nil)
 
-<<<<<<< HEAD
-	bf := headtracker.NewBlockFetcher(ethClient, store.Config, logger)
-	ht := services.NewHeadTracker(logger, store, bf, []strpkg.HeadTrackable{})
-=======
 	ht := createHeadTracker(logger, store)
->>>>>>> 8de27732
 
 	assert.NoError(t, ht.Start())
 	<-chStarted
 
 	ht.Stop()
-<<<<<<< HEAD
-	//<-ht.ExportedDone()
-=======
->>>>>>> 8de27732
 	ethClient.AssertExpectations(t)
 }
 
@@ -231,13 +201,7 @@
 	sub.On("Err").Return(nil)
 
 	checker := &cltest.MockHeadTrackable{}
-<<<<<<< HEAD
-
-	bf := headtracker.NewBlockFetcher(ethClient, store.Config, logger)
-	ht := services.NewHeadTracker(logger, store, bf, []strpkg.HeadTrackable{checker}, cltest.NeverSleeper{})
-=======
 	ht := createHeadTrackerWithChecker(logger, store, checker)
->>>>>>> 8de27732
 
 	assert.Nil(t, ht.Start())
 	g.Eventually(func() int32 { return checker.ConnectedCount() }).Should(gomega.Equal(int32(1)))
@@ -263,7 +227,6 @@
 
 	ethClient := new(mocks.Client)
 	sub := new(mocks.Subscription)
-	ethClient.On("HeaderByNumber", mock.Anything, mock.Anything).Return(cltest.Head(1), nil)
 	ethClient.On("ChainID", mock.Anything).Maybe().Return(store.Config.ChainID(), nil)
 	ethClient.On("SubscribeNewHead", mock.Anything, mock.Anything).Return(sub, nil)
 	ethClient.On("SubscribeNewHead", mock.Anything, mock.Anything).Return(nil, errors.New("cannot reconnect"))
@@ -274,13 +237,7 @@
 	store.EthClient = ethClient
 
 	checker := &cltest.MockHeadTrackable{}
-<<<<<<< HEAD
-
-	bf := headtracker.NewBlockFetcher(ethClient, store.Config, logger)
-	ht := services.NewHeadTracker(logger, store, bf, []strpkg.HeadTrackable{checker}, cltest.NeverSleeper{})
-=======
 	ht := createHeadTrackerWithChecker(logger, store, checker)
->>>>>>> 8de27732
 
 	// connect
 	assert.Nil(t, ht.Start())
@@ -291,8 +248,6 @@
 	chErr <- errors.New("Test error to force reconnect")
 	g.Eventually(func() int32 { return checker.ConnectedCount() }).Should(gomega.Equal(int32(2)))
 	g.Consistently(func() int32 { return checker.ConnectedCount() }).Should(gomega.Equal(int32(2)))
-<<<<<<< HEAD
-=======
 	assert.Equal(t, int32(0), checker.OnNewLongestChainCount())
 
 	// stop
@@ -335,7 +290,6 @@
 
 	g.Eventually(func() int32 { return checker.ConnectedCount() }).Should(gomega.Equal(int32(2)))
 	g.Consistently(func() int32 { return checker.ConnectedCount() }).Should(gomega.Equal(int32(2)))
->>>>>>> 8de27732
 	assert.Equal(t, int32(0), checker.OnNewLongestChainCount())
 
 	// stop
@@ -387,12 +341,7 @@
 	checker := &cltest.MockHeadTrackable{ConnectedCallback: func(bn *models.Head) {
 		connectedValue.Store(bn.ToInt())
 	}}
-<<<<<<< HEAD
-	bf := headtracker.NewBlockFetcher(ethClient, store.Config, logger)
-	ht := services.NewHeadTracker(logger, store, bf, []strpkg.HeadTrackable{checker}, cltest.NeverSleeper{})
-=======
 	ht := createHeadTrackerWithChecker(logger, store, checker)
->>>>>>> 8de27732
 
 	require.NoError(t, ht.headTracker.Save(context.TODO(), models.NewHead(lastSavedBN, cltest.NewHash(), cltest.NewHash(), 0)))
 
@@ -436,15 +385,9 @@
 	logger := store.Config.CreateProductionLogger()
 
 	checker := new(mocks.HeadTrackable)
-<<<<<<< HEAD
-	bf := headtracker.NewBlockFetcher(ethClient, store.Config, logger)
-	ht := services.NewHeadTracker(logger, store, bf, []strpkg.HeadTrackable{checker}, cltest.NeverSleeper{})
-=======
 	ht := createHeadTrackerWithChecker(logger, store, checker)
->>>>>>> 8de27732
 
 	chchHeaders := make(chan chan<- *models.Head, 1)
-	ethClient.On("HeaderByNumber", mock.Anything, mock.Anything).Return(cltest.Head(1), nil)
 	ethClient.On("ChainID", mock.Anything).Return(store.Config.ChainID(), nil)
 	ethClient.On("SubscribeNewHead", mock.Anything, mock.Anything).
 		Run(func(args mock.Arguments) { chchHeaders <- args.Get(1).(chan<- *models.Head) }).
@@ -644,12 +587,7 @@
 		ethClient := new(mocks.Client)
 		store.EthClient = ethClient
 
-<<<<<<< HEAD
-		bf := headtracker.NewBlockFetcher(ethClient, store.Config, logger)
-		ht := services.NewHeadTracker(logger, store, bf, []strpkg.HeadTrackable{}, cltest.NeverSleeper{})
-=======
 		ht := createHeadTrackerWithNeverSleeper(logger, store)
->>>>>>> 8de27732
 
 		err := ht.Backfill(ctx, h12, 2)
 		require.NoError(t, err)
@@ -671,12 +609,7 @@
 		ethClient.On("HeaderByNumber", mock.Anything, big.NewInt(10)).
 			Return(&head10, nil)
 
-<<<<<<< HEAD
-		bf := headtracker.NewBlockFetcher(ethClient, store.Config, logger)
-		ht := services.NewHeadTracker(logger, store, bf, []strpkg.HeadTrackable{}, cltest.NeverSleeper{})
-=======
 		ht := createHeadTrackerWithNeverSleeper(logger, store)
->>>>>>> 8de27732
 
 		var depth uint = 3
 
@@ -711,12 +644,7 @@
 		ethClient := new(mocks.Client)
 		store.EthClient = ethClient
 
-<<<<<<< HEAD
-		bf := headtracker.NewBlockFetcher(ethClient, store.Config, logger)
-		ht := services.NewHeadTracker(logger, store, bf, []strpkg.HeadTrackable{}, cltest.NeverSleeper{})
-=======
 		ht := createHeadTrackerWithNeverSleeper(logger, store)
->>>>>>> 8de27732
 
 		ethClient.On("HeaderByNumber", mock.Anything, big.NewInt(10)).
 			Return(&head10, nil)
@@ -751,12 +679,7 @@
 		ethClient := new(mocks.Client)
 		store.EthClient = ethClient
 
-<<<<<<< HEAD
-		bf := headtracker.NewBlockFetcher(ethClient, store.Config, logger)
-		ht := services.NewHeadTracker(logger, store, bf, []strpkg.HeadTrackable{}, cltest.NeverSleeper{})
-=======
 		ht := createHeadTrackerWithNeverSleeper(logger, store)
->>>>>>> 8de27732
 
 		err := ht.Backfill(ctx, h15, 3)
 		require.NoError(t, err)
@@ -777,12 +700,7 @@
 		ethClient.On("HeaderByNumber", mock.Anything, big.NewInt(0)).
 			Return(&head0, nil)
 
-<<<<<<< HEAD
-		bf := headtracker.NewBlockFetcher(ethClient, store.Config, logger)
-		ht := services.NewHeadTracker(logger, store, bf, []strpkg.HeadTrackable{}, cltest.NeverSleeper{})
-=======
 		ht := createHeadTrackerWithNeverSleeper(logger, store)
->>>>>>> 8de27732
 
 		require.NoError(t, store.IdempotentInsertHead(context.TODO(), h1))
 
@@ -815,12 +733,7 @@
 			Return(nil, ethereum.NotFound).
 			Once()
 
-<<<<<<< HEAD
-		bf := headtracker.NewBlockFetcher(ethClient, store.Config, logger)
-		ht := services.NewHeadTracker(logger, store, bf, []strpkg.HeadTrackable{}, cltest.NeverSleeper{})
-=======
 		ht := createHeadTrackerWithNeverSleeper(logger, store)
->>>>>>> 8de27732
 
 		err := ht.Backfill(ctx, h12, 400)
 		require.Error(t, err)
@@ -851,12 +764,7 @@
 		ethClient.On("HeaderByNumber", mock.Anything, big.NewInt(8)).
 			Return(nil, context.DeadlineExceeded)
 
-<<<<<<< HEAD
-		bf := headtracker.NewBlockFetcher(ethClient, store.Config, logger)
-		ht := services.NewHeadTracker(logger, store, bf, []strpkg.HeadTrackable{}, cltest.NeverSleeper{})
-=======
 		ht := createHeadTrackerWithNeverSleeper(logger, store)
->>>>>>> 8de27732
 
 		err := ht.Backfill(ctx, h12, 400)
 		require.Error(t, err)
