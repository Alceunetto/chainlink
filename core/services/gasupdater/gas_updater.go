--- conflicted
+++ resolved
@@ -118,15 +118,12 @@
 }
 
 func (gu *gasUpdater) Start() error {
-<<<<<<< HEAD
-	if !gu.OkayToStart() {
-		return errors.New("GasUpdater has already been started")
-	}
-	gu.logger.Debugw("GasUpdater: starting")
-	if uint(gu.config.GasUpdaterBlockHistorySize()) > gu.config.EthFinalityDepth() {
-		gu.logger.Warnf("GasUpdater: GAS_UPDATER_BLOCK_HISTORY_SIZE=%v is greater than ETH_FINALITY_DEPTH=%v, blocks deeper than finality depth will be refetched on every gas updater cycle, causing unnecessary load on the eth node. Consider decreasing GAS_UPDATER_BLOCK_HISTORY_SIZE or increasing ETH_FINALITY_DEPTH", gu.config.GasUpdaterBlockHistorySize(), gu.config.EthFinalityDepth())
-	}
-	gu.unsubscribeHeads = gu.headBroadcaster.Subscribe(gu)
+	return gu.StartOnce("GasUpdater", func() error {
+		gu.logger.Debugw("GasUpdater: starting")
+		if uint(gu.config.GasUpdaterBlockHistorySize()) > gu.config.EthFinalityDepth() {
+			gu.logger.Warnf("GasUpdater: GAS_UPDATER_BLOCK_HISTORY_SIZE=%v is greater than ETH_FINALITY_DEPTH=%v, blocks deeper than finality depth will be refetched on every gas updater cycle, causing unnecessary load on the eth node. Consider decreasing GAS_UPDATER_BLOCK_HISTORY_SIZE or increasing ETH_FINALITY_DEPTH", gu.config.GasUpdaterBlockHistorySize(), gu.config.EthFinalityDepth())
+		}
+		gu.unsubscribeHeads = gu.headBroadcaster.Subscribe(gu)
 
 	ctx, cancel := context.WithTimeout(gu.ctx, maxStartTime)
 	defer cancel()
@@ -140,47 +137,15 @@
 	gu.wg.Add(1)
 	go gu.runLoop()
 	gu.logger.Debugw("GasUpdater: started")
-	return nil
+	return nil})
 }
 
 func (gu *gasUpdater) Close() error {
-	if !gu.OkayToStop() {
-		return errors.New("GasUpdater has already been stopped")
-	}
-	gu.unsubscribeHeads()
+	return gu.StopOnce("GasUpdater", func() error {
+		gu.unsubscribeHeads()
 	gu.ctxCancel()
 	gu.wg.Wait()
-	return nil
-=======
-	return gu.StartOnce("GasUpdater", func() error {
-		gu.logger.Debugw("GasUpdater: starting")
-		if uint(gu.config.GasUpdaterBlockHistorySize()) > gu.config.EthFinalityDepth() {
-			gu.logger.Warnf("GasUpdater: GAS_UPDATER_BLOCK_HISTORY_SIZE=%v is greater than ETH_FINALITY_DEPTH=%v, blocks deeper than finality depth will be refetched on every gas updater cycle, causing unnecessary load on the eth node. Consider decreasing GAS_UPDATER_BLOCK_HISTORY_SIZE or increasing ETH_FINALITY_DEPTH", gu.config.GasUpdaterBlockHistorySize(), gu.config.EthFinalityDepth())
-		}
-		ctx, cancel := context.WithTimeout(gu.ctx, maxStartTime)
-		defer cancel()
-		latestHead, err := gu.ethClient.HeaderByNumber(ctx, nil)
-		if err != nil {
-			logger.Warnw("GasUpdater: initial check for latest head failed", "err", err)
-		} else {
-			gu.logger.Debugw("GasUpdater: got latest head", "number", latestHead.Number, "blockHash", latestHead.Hash.Hex())
-			gu.FetchBlocksAndRecalculate(ctx, *latestHead)
-		}
-		gu.wg.Add(1)
-		go gu.runLoop()
-		gu.logger.Debugw("GasUpdater: started")
-		return nil
-	})
-}
-
-func (gu *gasUpdater) Close() error {
-	return gu.StopOnce("GasUpdater", func() error {
-		gu.ctxCancel()
-		gu.wg.Wait()
-		return nil
-
-	})
->>>>>>> 8a717480
+	return nil})
 }
 
 func (gu *gasUpdater) runLoop() {
